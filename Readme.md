# Discord.js Bot Project

## 项目结构

```txt
├── commands/                  # 命令处理模块
│   ├── adm_*.js               # 管理员命令
│   ├── mod_*.js               # 版主命令
│   ├── user_*.js              # 用户命令
│   └── long_*.js              # 长时间运行的后台命令
│
├── events/                    # 事件处理模块
│   ├── interactionCreate.js   # 交互事件处理
│   └── ready.js               # 就绪事件处理
│
├── handlers/                  # 交互处理模块
│   ├── buttons.js             # 按钮交互处理
│   ├── modals.js              # 模态框交互处理
│   └── scheduler.js           # 定时任务管理器
│
├── db/                        # 数据库模块
│   ├── manager.js             # 数据库管理器
│   └── models/                # 数据模型目录
│       ├── punishment.js      # 处罚数据模型
│       └── process.js         # 流程数据模型
│
├── utils/                     # 工具类模块
│   ├── concurrency.js         # 队列和并发控制
│   ├── guild_config.js        # 服务器配置管理
│   ├── helper.js              # 通用辅助函数
│   ├── logger.js              # 日志管理
│   └── punishment_helper.js   # 处罚相关辅助函数
│
├── services/                  # 服务类模块
│   ├── analyzers.js           # 活跃子区分析工具
│   ├── cleaner.js             # 子区成员清理工具
│   ├── punishment_service.js  # 处罚系统服务
│   └── roleApplication.js     # 身份组申请处理
│
├── data/                      # 数据存储目录
│   ├── database.sqlite        # SQLite数据库文件
│   └── messageIds.json        # 消息ID配置
│
├── logs/                      # 日志文件目录
│
├── config.json                # 配置文件
├── index.js                   # 主入口文件
├── package.json               # 项目配置
└── eslint.config.js           # ESLint配置
```

## commands/ - Discord命令

### 设计规范

所有命令都遵循以下通用处理流程：

0. 正确调用工具函数
1. 权限检查 - 验证用户是否有权限执行命令
2. 参数验证 - 检查命令参数的有效性
3. 执行操作 - 执行具体的命令逻辑
4. 错误处理 - 捕获和处理可能的错误
5. 发送响应 - 向用户返回执行结果
6. 记录日志 - 记录命令执行的关键信息

命令文件命名规则：

- `adm_*.js` - 管理员命令，最高优先级(5)
- `mod_*.js` - 版主命令，次高优先级(4)
- `user_*.js` - 用户命令，中等优先级(3)
- `long_*.js` - 后台任务，较低优先级(2)

### 管理员命令

#### adm_query_records.js - 查询记录

- 查询处罚和申诉记录
- 支持多种查询条件和过滤器
- 分页显示查询结果
- 导出查询结果
- 需要管理员权限

#### adm_lockdown.js - 服务器邀请控制

- 控制服务器邀请链接的启用/禁用
- 需要管理员权限
- 执行操作后发送管理日志
- 支持操作原因记录

#### adm_prune.js - 子区清理

- 支持单个子区或全服子区清理
- 可设置清理阈值(800-1000)
- 使用批处理器处理大量请求
- 发送清理报告和进度通知
- 自动重试失败的操作

#### adm_purge_channel.js - 频道消息清理

- 清理指定消息ID之前的所有消息
- 需要二次确认按钮
- 显示清理进度
- 记录清理操作日志

#### adm_shard_status.js - 系统状态查看

- 显示当前系统运行状态
- 包含版本信息、运行时间、内存使用情况
- 显示请求队列状态和处理情况
- 支持3秒冷却时间
- 自动刷新状态信息

#### adm_sync_commands.js - 同步Discord命令

- 同步本地命令到Discord服务器
- 显示同步进度和结果
- 自动处理命令差异
- 记录同步日志

#### adm_query_records.js - 查询记录

- 查询数据库中的记录
- 需要管理员权限
- 支持多种查询条件
- 返回查询结果

### 版主命令

#### mod_punish.js - 处罚系统

- 对用户执行处罚操作
- 支持禁言/警告/封禁等多种处罚类型
- 自动同步处罚到其他服务器
- 记录处罚原因和执行者
- 支持处罚时长设置
- 自动发送处罚通知

#### mod_senator_review.js - 议员审核

- 快速处理议员申请帖
- 需要管理身份组权限
- 自动检查申请者加入时间(需满15天)
- 自动统计作品反应数(需满50个)
- 支持多个作品链接检查
- 自动分配议员身份组
- 发送详细的审核结果通知
- 记录审核操作日志

#### mod_quick_lock.js - 快速锁定

- 快速锁定并归档当前帖子
- 需要管理消息权限
- 记录操作原因
- 发送通知和日志

#### mod_thread.js - 帖子管理

- 支持帖子锁定、解锁、开启、关闭、标注、取消标注操作
- 需要该频道管理消息权限
- 解锁锁定会发送操作通知到帖子中

### 用户命令

#### user_appeal_court.js - 申诉法院

- 处理用户的申诉请求
- 支持多种申诉类型
- 自动创建申诉流程
- 记录申诉过程和结果
- 发送申诉状态通知
- 支持申诉投票系统

#### user_dm.js - 发送私聊通知

- 通过机器人向指定用户发送私聊通知
- 需要目标用户权限
- 支持标题(最大256字符)和内容(最大4096字符)
- 支持可选的图片URL
- 提供多种颜色选择(蓝色、绿色、紫色、粉色、青色)
- 带有60秒冷却时间
- 自动添加发送者信息和时间戳

#### user_notify.js - 发送通知

- 在当前频道发送通知控件
- 支持标题(最大256字符)和内容(最大4096字符)
- 支持可选的图片URL
- 提供多种颜色选择(蓝色、绿色、紫色、粉色、青色)
- 带有60秒冷却时间
- 自动添加发送者信息和时间戳

#### user_self_manage.js - 自助管理

- 用户管理自己的帖子
- 支持删除/锁定/标注/清理不活跃用户操作
- 需要帖子作者权限
- 记录操作原因
- 发送操作通知到帖子中
- 支持撤销部分操作

### 后台命令

#### long_archive_thread.js - 活跃贴清理

- 清理不活跃的子区
- 可设置活跃度阈值
- 自动归档不活跃帖子
- 发送详细的清理报告
- 支持白名单配置
- 自动跳过重要子区

#### long_prune.js - 子区成员清理

- 支持单个子区或全服清理模式
- 可设置目标人数阈值(800-1000)
- 使用批处理器处理大量请求
- 自动识别并保留活跃成员
- 发送详细的清理报告
- 支持进度实时显示
- 自动跳过白名单子区

#### long_purge_channel.js - 频道消息清理

- 清理指定消息ID之前的所有消息
- 支持二次确认机制
- 自动区分新旧消息处理
- 批量删除14天内消息
- 单条删除超过14天消息
- 显示实时清理进度
- 生成详细的清理日志
- 操作超时自动取消

#### long_update_analysis.js - 更新分析报告

- 分析所有子区活跃度
- 更新日志频道的分析信息
- 显示执行时间和处理结果
- 记录处理失败的操作
- 支持自动化定时执行
- 可配置分析范围和阈值
- 生成详细的活跃度报告
- 自动标记异常数据

## events/ - 事件处理模块

### interactionCreate.js

- 定义：处理所有的Discord交互事件
- 导出：`client.on(Events.InteractionCreate, async (interaction) => {...})`
- 功能：
  - 处理斜杠命令执行
  - 处理按钮交互
  - 处理模态框提交
  - 实现命令冷却时间
  - 管理命令优先级队列

### ready.js

- 定义：处理机器人启动就绪事件
- 导出：`client.once(Events.ClientReady, async (client) => {...})`
- 功能：
  - 初始化定时分析任务
  - 创建身份组申请消息
  - 设置分片状态
  - 监听分片状态变化

## handlers/ - 交互处理模块

### buttons.js - 按钮交互处理

- 定义：统一管理所有按钮交互的处理逻辑
- 导出：`handleConfirmationButton({ interaction, customId, buttonLabel, embed, onConfirm, onTimeout, onError })`
- 功能：
  - 通用确认按钮处理
  - 按钮交互路由分发
  - 错误处理和日志记录
  - 支持自定义超时时间
  - 提供进度反馈机制

### modals.js - 模态框交互处理

- 定义：统一管理所有模态框交互的处理逻辑
- 导出：`handleModal({ interaction, customId, fields, validator, onSubmit, onError })`
- 功能：
  - 模态框提交验证
  - 表单数据处理
  - 错误处理和反馈
  - 支持多步骤表单
  - 提供字段验证机制
  
### scheduler.js - 定时任务管理器

- 定义：统一管理所有定时任务的调度和执行
- 导出：`globalTaskScheduler.schedule({ name, interval, task, onError, retryCount })`

## db/ - 数据库模块

### manager.js - 数据库管理器

- 使用SQLite3作为轻量级数据库
- 数据文件位于`data/database.sqlite`
- 自动创建表结构和索引
- 支持外键约束和级联删除
- 使用JSON字段存储复杂数据
- 自动管理时间戳
- 内置数据完整性检查
- 支持事务处理
- 提供数据备份功能

### models/punishment.js - 处罚记录表

```sql
CREATE TABLE punishments (
	id INTEGER PRIMARY KEY AUTOINCREMENT,
	userId TEXT NOT NULL,           -- 被处罚用户ID
	type TEXT NOT NULL CHECK(type IN ('ban', 'mute', 'warn')), -- 处罚类型
	reason TEXT NOT NULL,           -- 处罚原因
	duration INTEGER NOT NULL DEFAULT -1, -- 持续时间（毫秒），永封为-1
	warningDuration INTEGER DEFAULT NULL, -- 警告时长
	executorId TEXT NOT NULL,       -- 执行者ID
	status TEXT NOT NULL DEFAULT 'active' -- 状态
	    CHECK(status IN ('active', 'expired', 'appealed', 'revoked')),
	synced INTEGER DEFAULT 0,       -- 是否已同步
	syncedServers TEXT DEFAULT '[]', -- 已同步的服务器列表（JSON数组）
	keepMessages INTEGER DEFAULT 0,  -- 是否保留消息
	channelId TEXT,                -- 处罚执行的频道ID
	createdAt INTEGER NOT NULL DEFAULT (strftime('%s', 'now') * 1000), -- 创建时间
	updatedAt INTEGER NOT NULL DEFAULT (strftime('%s', 'now') * 1000)  -- 更新时间
)
```

### models/process.js - 流程记录表

```sql
CREATE TABLE processes (
	id INTEGER PRIMARY KEY AUTOINCREMENT,
	type TEXT NOT NULL CHECK(       -- 流程类型
	    type IN ('appeal', 'vote', 'debate', 'court_mute', 'court_ban')
	),
	targetId TEXT NOT NULL,         -- 目标用户ID
	executorId TEXT NOT NULL,       -- 执行者ID
	messageId TEXT UNIQUE,          -- 议事消息ID
	debateThreadId TEXT,           -- 辩诉帖子ID
	status TEXT NOT NULL DEFAULT 'pending' -- 状态
	    CHECK(status IN ('pending', 'in_progress', 'completed', 'rejected', 'cancelled')),
	expireAt INTEGER NOT NULL,      -- 到期时间
	details TEXT DEFAULT '{}',      -- 处理详情（JSON对象）
	supporters TEXT DEFAULT '[]',   -- 支持者列表（JSON数组）
	result TEXT CHECK(result IN ('approved', 'rejected', 'cancelled', NULL)), -- 结果
	reason TEXT DEFAULT '',         -- 原因
	createdAt INTEGER NOT NULL DEFAULT (strftime('%s', 'now') * 1000), -- 创建时间
	updatedAt INTEGER NOT NULL DEFAULT (strftime('%s', 'now') * 1000)  -- 更新时间
)
```

## services/ - 服务类模块

### analyzers.js - 活跃子区分析工具

- `analyzeThreads(client, guildConfig)` - 分析所有子区活跃度
  - 参数: Discord客户端、服务器配置
  - 返回: 分析结果
  - 支持自动化定时执行
  - 可配置分析范围和阈值
  - 生成详细的活跃度报告
  - 自动标记异常数据
  - 支持多种分析维度
  - 提供趋势分析功能

### cleaner.js - 清理工具

- `sendThreadReport(thread, result)` - 发送子区清理报告
  - 参数: 子区对象、清理结果
  - 支持详细的统计信息显示
  - 自动格式化报告内容
- `cleanThreadMembers(thread, threshold, options, progressCallback)` - 清理子区成员
  - 参数: 子区对象、目标阈值、选项、进度回调
  - 支持白名单检查
  - 自动识别活跃/不活跃成员
  - 批量处理成员移除
  - 支持进度报告
  - 自动重试失败操作
- `handleSingleThreadCleanup(interaction, guildConfig)` - 处理单个子区清理
  - 参数: 交互对象、服务器配置
  - 支持阈值自定义
  - 自动检查权限和条件
  - 发送清理结果通知
  - 记录清理操作日志

### punishment_service.js - 处罚系统服务

- `handlePunishment(punishment)` - 处理处罚
  - 参数: 处罚对象
  - 支持多种处罚类型
  - 自动同步到其他服务器
  - 记录处罚历史
  - 管理处罚状态
  - 处理处罚到期
  - 发送处罚通知
- `handleAppeal(appeal)` - 处理申诉
  - 参数: 申诉对象
  - 创建申诉流程
  - 管理投票系统
  - 记录申诉过程
  - 发送状态更新
  - 执行申诉结果

### roleApplication.js - 身份组申请

- `createApplicationMessage(client)` - 创建申请消息
  - 参数: Discord客户端
  - 自动检查现有消息
  - 创建申请按钮和说明
  - 保存消息ID配置
  - 支持功能开关检查
  - 自动清理失效消息
  - 管理申请流程
  - 记录申请历史

## utils/ - 工具类模块

### helper.js - 通用辅助函数

- `measureTime()` - 计算执行时间的工具函数
  - 返回一个函数,调用时返回从开始到现在的秒数(保留两位小数)
- `delay(ms)` - 延迟函数
  - 参数: 延迟时间(毫秒)
  - 返回: Promise
- `handleDiscordError(error)` - 处理Discord API错误
  - 参数: 错误对象
  - 返回: 格式化的错误信息
  - 支持多种Discord错误码的中文提示
- `lockAndArchiveThread(thread, executor, reason, options)` - 锁定并归档帖子
  - 参数: 帖子对象、执行者、原因、选项
  - 支持管理员和楼主两种操作模式
  - 自动发送通知和日志
- `sendModerationLog(client, moderationChannelId, logData)` - 发送操作日志
  - 参数: Discord客户端、管理频道ID、日志数据
  - 支持标准化的日志格式
- `sendThreadNotification(thread, notifyData)` - 发送帖子通知
  - 参数: 帖子对象、通知数据
  - 支持标准化的通知格式
- `generateProgressReport(current, total, prefix)` - 生成进度报告
  - 参数: 当前进度、总数、前缀文本
  - 返回: 格式化的进度信息
- `handleBatchProgress(current, total, intervals, lastIndex, callback)` - 处理分批进度
  - 参数: 当前进度、总数、间隔点数组、上次索引、回调函数
  - 返回: 新的进度索引
- `handleCommandError(interaction, error, commandName)` - 统一处理命令错误
  - 参数: 交互对象、错误对象、命令名称
  - 自动处理延迟回复情况
- `sendCleanupReport(interaction, guildConfig, result)` - 发送清理报告
  - 参数: 交互对象、服务器配置、清理结果
  - 支持详细的清理统计信息
- `loadCommandFiles(commandsDir, excludeFiles)` - 加载命令文件
  - 参数: 命令目录路径、排除文件数组
  - 返回: 命令映射Map
  - 支持错误处理和重复检查
- `getVersionInfo()` - 获取应用程序版本信息
  - 返回: 包含版本号、提交哈希和提交日期的对象

### logger.js - 日志系统

- Winston日志记录器配置
  - 支持控制台和文件双重输出
  - 日志文件按日期自动轮转
  - 保留14天的日志记录
  - 最大单文件大小20MB

- `logTime(message, isError)` - 记录时间日志
  - 参数: 日志消息、是否为错误日志
  - 自动添加时间戳
  - 错误日志带有❌标记

### concurrency.js - 并发控制

- RequestQueue类 - 全局请求队列
  - 控制并发请求数量(最大5个)
  - 支持任务优先级
  - 自动重试机制(最多2次)
  - 支持暂停/恢复
  - 分片状态管理
  - 详细的统计信息
- BatchProcessor类 - 批量处理器
<<<<<<< HEAD
  - 支持多种任务类型的配置
  - 自动控制批次大小和延迟
  - 支持进度回调
  - 预设配置:
    - threadCheck: 45批/100ms
    - threadAnalysis: 25批/500ms
    - messageHistory: 10批/300ms
    - memberRemove: 5批/500ms
=======
  * 支持多种任务类型的配置
  * 自动控制批次大小和延迟
  * 支持进度回调
  * 预设配置:
	- threadCheck: 45批/100ms
	- threadAnalysis: 25批/500ms
	- messageHistory: 10批/300ms
	- memberRemove: 5批/500ms
>>>>>>> 8031d917

### guild_config.js - 服务器配置管理

- GuildManager类
  - 初始化服务器配置
  - 管理自动化功能开关
  - 支持白名单配置
  - 阈值设置
  - 日志频道配置
  - 状态信息构建

### punishment_helper.js - 处罚相关辅助函数

- `handlePunishment(punishment)` - 处理处罚
  - 参数: 处罚对象
  - 支持处罚执行和记录

## 主要文件说明

### index.js - 主入口文件

- 初始化Discord客户端(使用最新的Discord.js v14)
- 设置客户端选项
- 加载事件处理器
- 设置进程事件处理
- 加载命令文件
- 部署Discord命令
- 启动机器人服务

### config.json - 配置文件

- Discord Bot Token
- 服务器配置
- 命令部署状态
- 自动化任务配置
- 日志频道配置<|MERGE_RESOLUTION|>--- conflicted
+++ resolved
@@ -311,21 +311,21 @@
 
 ```sql
 CREATE TABLE punishments (
-	id INTEGER PRIMARY KEY AUTOINCREMENT,
-	userId TEXT NOT NULL,           -- 被处罚用户ID
-	type TEXT NOT NULL CHECK(type IN ('ban', 'mute', 'warn')), -- 处罚类型
-	reason TEXT NOT NULL,           -- 处罚原因
-	duration INTEGER NOT NULL DEFAULT -1, -- 持续时间（毫秒），永封为-1
-	warningDuration INTEGER DEFAULT NULL, -- 警告时长
-	executorId TEXT NOT NULL,       -- 执行者ID
-	status TEXT NOT NULL DEFAULT 'active' -- 状态
-	    CHECK(status IN ('active', 'expired', 'appealed', 'revoked')),
-	synced INTEGER DEFAULT 0,       -- 是否已同步
-	syncedServers TEXT DEFAULT '[]', -- 已同步的服务器列表（JSON数组）
-	keepMessages INTEGER DEFAULT 0,  -- 是否保留消息
-	channelId TEXT,                -- 处罚执行的频道ID
-	createdAt INTEGER NOT NULL DEFAULT (strftime('%s', 'now') * 1000), -- 创建时间
-	updatedAt INTEGER NOT NULL DEFAULT (strftime('%s', 'now') * 1000)  -- 更新时间
+ id INTEGER PRIMARY KEY AUTOINCREMENT,
+ userId TEXT NOT NULL,           -- 被处罚用户ID
+ type TEXT NOT NULL CHECK(type IN ('ban', 'mute', 'warn')), -- 处罚类型
+ reason TEXT NOT NULL,           -- 处罚原因
+ duration INTEGER NOT NULL DEFAULT -1, -- 持续时间（毫秒），永封为-1
+ warningDuration INTEGER DEFAULT NULL, -- 警告时长
+ executorId TEXT NOT NULL,       -- 执行者ID
+ status TEXT NOT NULL DEFAULT 'active' -- 状态
+     CHECK(status IN ('active', 'expired', 'appealed', 'revoked')),
+ synced INTEGER DEFAULT 0,       -- 是否已同步
+ syncedServers TEXT DEFAULT '[]', -- 已同步的服务器列表（JSON数组）
+ keepMessages INTEGER DEFAULT 0,  -- 是否保留消息
+ channelId TEXT,                -- 处罚执行的频道ID
+ createdAt INTEGER NOT NULL DEFAULT (strftime('%s', 'now') * 1000), -- 创建时间
+ updatedAt INTEGER NOT NULL DEFAULT (strftime('%s', 'now') * 1000)  -- 更新时间
 )
 ```
 
@@ -333,23 +333,23 @@
 
 ```sql
 CREATE TABLE processes (
-	id INTEGER PRIMARY KEY AUTOINCREMENT,
-	type TEXT NOT NULL CHECK(       -- 流程类型
-	    type IN ('appeal', 'vote', 'debate', 'court_mute', 'court_ban')
-	),
-	targetId TEXT NOT NULL,         -- 目标用户ID
-	executorId TEXT NOT NULL,       -- 执行者ID
-	messageId TEXT UNIQUE,          -- 议事消息ID
-	debateThreadId TEXT,           -- 辩诉帖子ID
-	status TEXT NOT NULL DEFAULT 'pending' -- 状态
-	    CHECK(status IN ('pending', 'in_progress', 'completed', 'rejected', 'cancelled')),
-	expireAt INTEGER NOT NULL,      -- 到期时间
-	details TEXT DEFAULT '{}',      -- 处理详情（JSON对象）
-	supporters TEXT DEFAULT '[]',   -- 支持者列表（JSON数组）
-	result TEXT CHECK(result IN ('approved', 'rejected', 'cancelled', NULL)), -- 结果
-	reason TEXT DEFAULT '',         -- 原因
-	createdAt INTEGER NOT NULL DEFAULT (strftime('%s', 'now') * 1000), -- 创建时间
-	updatedAt INTEGER NOT NULL DEFAULT (strftime('%s', 'now') * 1000)  -- 更新时间
+ id INTEGER PRIMARY KEY AUTOINCREMENT,
+ type TEXT NOT NULL CHECK(       -- 流程类型
+     type IN ('appeal', 'vote', 'debate', 'court_mute', 'court_ban')
+ ),
+ targetId TEXT NOT NULL,         -- 目标用户ID
+ executorId TEXT NOT NULL,       -- 执行者ID
+ messageId TEXT UNIQUE,          -- 议事消息ID
+ debateThreadId TEXT,           -- 辩诉帖子ID
+ status TEXT NOT NULL DEFAULT 'pending' -- 状态
+     CHECK(status IN ('pending', 'in_progress', 'completed', 'rejected', 'cancelled')),
+ expireAt INTEGER NOT NULL,      -- 到期时间
+ details TEXT DEFAULT '{}',      -- 处理详情（JSON对象）
+ supporters TEXT DEFAULT '[]',   -- 支持者列表（JSON数组）
+ result TEXT CHECK(result IN ('approved', 'rejected', 'cancelled', NULL)), -- 结果
+ reason TEXT DEFAULT '',         -- 原因
+ createdAt INTEGER NOT NULL DEFAULT (strftime('%s', 'now') * 1000), -- 创建时间
+ updatedAt INTEGER NOT NULL DEFAULT (strftime('%s', 'now') * 1000)  -- 更新时间
 )
 ```
 
@@ -482,7 +482,6 @@
   - 分片状态管理
   - 详细的统计信息
 - BatchProcessor类 - 批量处理器
-<<<<<<< HEAD
   - 支持多种任务类型的配置
   - 自动控制批次大小和延迟
   - 支持进度回调
@@ -491,16 +490,6 @@
     - threadAnalysis: 25批/500ms
     - messageHistory: 10批/300ms
     - memberRemove: 5批/500ms
-=======
-  * 支持多种任务类型的配置
-  * 自动控制批次大小和延迟
-  * 支持进度回调
-  * 预设配置:
-	- threadCheck: 45批/100ms
-	- threadAnalysis: 25批/500ms
-	- messageHistory: 10批/300ms
-	- memberRemove: 5批/500ms
->>>>>>> 8031d917
 
 ### guild_config.js - 服务器配置管理
 
