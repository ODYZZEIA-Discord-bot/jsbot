--- conflicted
+++ resolved
@@ -36,57 +36,31 @@
 }
 
 while ($true) {
-<<<<<<< HEAD
-    try {
-        # Change to script directory
-        Write-Host "[$(Get-Date -Format 'yyyy-MM-dd HH:mm:ss')] Changing to script directory..."
-        Set-Location -Path $scriptPath
-        
-        # Start Bot using npm start
-        Write-Host "[$(Get-Date -Format 'yyyy-MM-dd HH:mm:ss')] Starting Discord Bot..."
-        $process = Start-Process npm -ArgumentList "start" -PassThru -WindowStyle Normal
-        
-        # Wait for 4 hours
-        Write-Host "[$(Get-Date -Format 'yyyy-MM-dd HH:mm:ss')] Bot started with PID: $($process.Id)"
-        Write-Host "[$(Get-Date -Format 'yyyy-MM-dd HH:mm:ss')] Waiting 4 hours before restart..."
-        Start-Sleep -Seconds (4 * 60 * 60)
-        
-        # Stop Bot
-        if (Stop-Bot -ProcessId $process.Id) {
-            Write-Host "[$(Get-Date -Format 'yyyy-MM-dd HH:mm:ss')] Waiting 5 seconds before restart..."
-            Start-Sleep -Seconds 5
-        } else {
-            Write-Host "[$(Get-Date -Format 'yyyy-MM-dd HH:mm:ss')] Warning: Process may not be fully stopped"
-            Start-Sleep -Seconds 10
-        }
-    }
-    catch {
-        Write-Host "[$(Get-Date -Format 'yyyy-MM-dd HH:mm:ss')] Error occurred: $_"
-        Start-Sleep -Seconds 30
-    }
-=======
-	try {
-	    # Start Bot
-	    Write-Host "[$(Get-Date -Format 'yyyy-MM-dd HH:mm:ss')] Starting Discord Bot..."
-	    $process = Start-Process node -ArgumentList $indexPath -PassThru -WindowStyle Normal
-	    
-	    # Wait for 4 hours
-	    Write-Host "[$(Get-Date -Format 'yyyy-MM-dd HH:mm:ss')] Bot started with PID: $($process.Id)"
-	    Write-Host "[$(Get-Date -Format 'yyyy-MM-dd HH:mm:ss')] Waiting 4 hours before restart..."
-	    Start-Sleep -Seconds (4 * 60 * 60)
-	    
-	    # Stop Bot
-	    if (Stop-Bot -ProcessId $process.Id) {
-	        Write-Host "[$(Get-Date -Format 'yyyy-MM-dd HH:mm:ss')] Waiting 5 seconds before restart..."
-	        Start-Sleep -Seconds 5
-	    } else {
-	        Write-Host "[$(Get-Date -Format 'yyyy-MM-dd HH:mm:ss')] Warning: Process may not be fully stopped"
-	        Start-Sleep -Seconds 10
-	    }
-	}
-	catch {
-	    Write-Host "[$(Get-Date -Format 'yyyy-MM-dd HH:mm:ss')] Error occurred: $_"
-	    Start-Sleep -Seconds 30
-	}
->>>>>>> 8031d917
+  try {
+      # Change to script directory
+      Write-Host "[$(Get-Date -Format 'yyyy-MM-dd HH:mm:ss')] Changing to script directory..."
+      Set-Location -Path $scriptPath
+      
+      # Start Bot using npm start
+      Write-Host "[$(Get-Date -Format 'yyyy-MM-dd HH:mm:ss')] Starting Discord Bot..."
+      $process = Start-Process npm -ArgumentList "start" -PassThru -WindowStyle Normal
+      
+      # Wait for 4 hours
+      Write-Host "[$(Get-Date -Format 'yyyy-MM-dd HH:mm:ss')] Bot started with PID: $($process.Id)"
+      Write-Host "[$(Get-Date -Format 'yyyy-MM-dd HH:mm:ss')] Waiting 4 hours before restart..."
+      Start-Sleep -Seconds (4 * 60 * 60)
+      
+      # Stop Bot
+      if (Stop-Bot -ProcessId $process.Id) {
+          Write-Host "[$(Get-Date -Format 'yyyy-MM-dd HH:mm:ss')] Waiting 5 seconds before restart..."
+          Start-Sleep -Seconds 5
+      } else {
+          Write-Host "[$(Get-Date -Format 'yyyy-MM-dd HH:mm:ss')] Warning: Process may not be fully stopped"
+          Start-Sleep -Seconds 10
+      }
+  }
+  catch {
+      Write-Host "[$(Get-Date -Format 'yyyy-MM-dd HH:mm:ss')] Error occurred: $_"
+      Start-Sleep -Seconds 30
+  }
 } 